--- conflicted
+++ resolved
@@ -8,11 +8,7 @@
   </parent>
   <groupId>com.google.protobuf</groupId>
   <artifactId>protoc</artifactId>
-<<<<<<< HEAD
-  <version>3.21.6</version>
-=======
   <version>3.22.1</version>
->>>>>>> 832a1962
   <packaging>pom</packaging>
   <name>Protobuf Compiler</name>
   <description>
